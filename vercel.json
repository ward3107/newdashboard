--- conflicted
+++ resolved
@@ -7,35 +7,7 @@
   "trailingSlash": false,
   "rewrites": [
     {
-<<<<<<< HEAD
       "source": "/((?!manifest\\.webmanifest$|sw\\.js$|workbox-.*\\.js$|favicon\\.svg$|.*\\.html$|assets/).*)",
-=======
-      "source": "/manifest.webmanifest",
-      "destination": "/manifest.webmanifest"
-    },
-    {
-      "source": "/sw.js",
-      "destination": "/sw.js"
-    },
-    {
-      "source": "/workbox-:hash.js",
-      "destination": "/workbox-:hash.js"
-    },
-    {
-      "source": "/favicon.svg",
-      "destination": "/favicon.svg"
-    },
-    {
-      "source": "/favicon.ico",
-      "destination": "/favicon.ico"
-    },
-    {
-      "source": "/assets/:path*",
-      "destination": "/assets/:path*"
-    },
-    {
-      "source": "/(.*)",
->>>>>>> 254f06c4
       "destination": "/index.html"
     }
   ],
