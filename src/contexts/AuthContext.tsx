/**
 * Authentication Context
 * Manages user authentication state and provides auth methods
 */

import React, { createContext, useEffect, useState, useCallback } from 'react';
import {
  User as FirebaseUser,
  createUserWithEmailAndPassword,
  signInWithEmailAndPassword,
  signInWithPopup,
  GoogleAuthProvider,
  signOut,
  sendPasswordResetEmail,
  updateProfile as firebaseUpdateProfile,
  onAuthStateChanged,
  sendEmailVerification,
} from 'firebase/auth';
import {
  doc,
  getDoc,
  setDoc,
  updateDoc,
  serverTimestamp,
} from 'firebase/firestore';
import { auth, db } from '../config/firebase';
import type {
  User,
  AuthContextState,
  LoginCredentials,
  SignupData,
  UserRole,
} from '../types/auth';

/**
 * Auth Context
 */
export const AuthContext = createContext<AuthContextState | undefined>(undefined);

/**
 * Props for AuthProvider
 */
interface AuthProviderProps {
  children: React.ReactNode;
}

/**
 * Google Auth Provider instance
 */
const googleProvider = new GoogleAuthProvider();
googleProvider.setCustomParameters({
  prompt: 'select_account', // Force account selection
});

/**
 * Auth Provider Component
 */
export const AuthProvider: React.FC<AuthProviderProps> = ({ children }) => {
  const [user, setUser] = useState<User | null>(null);
  const [loading, setLoading] = useState(true);
  const [error, setError] = useState<string | null>(null);

  /**
   * Fetch user data from Firestore
   */
  const fetchUserData = useCallback(async (firebaseUser: FirebaseUser): Promise<User | null> => {
    if (!db) {
<<<<<<< HEAD
      console.error('Firestore not initialized');
=======
      console.warn('⚠️ Firestore not available - skipping user data fetch');
>>>>>>> 254f06c4
      return null;
    }

    try {
      const userDoc = await getDoc(doc(db, 'users', firebaseUser.uid));

      if (!userDoc.exists()) {
        console.error('User document not found in Firestore');
        return null;
      }

      const userData = userDoc.data() as User;

      // Convert Firestore Timestamps to Dates
      return {
        ...userData,
        uid: firebaseUser.uid,
        email: firebaseUser.email || userData.email,
        photoURL: firebaseUser.photoURL || userData.photoURL,
        createdAt: userData.createdAt instanceof Date
          ? userData.createdAt
          : new Date(userData.createdAt),
        lastLogin: userData.lastLogin instanceof Date
          ? userData.lastLogin
          : userData.lastLogin
          ? new Date(userData.lastLogin)
          : undefined,
      };
    } catch (err) {
      console.error('Error fetching user data:', err);
      return null;
    }
  }, []);

  /**
   * Update last login timestamp
   */
  const updateLastLogin = useCallback(async (uid: string) => {
    if (!db) {
<<<<<<< HEAD
      console.error('Firestore not initialized');
=======
      console.warn('⚠️ Firestore not available - skipping last login update');
>>>>>>> 254f06c4
      return;
    }

    try {
      await updateDoc(doc(db, 'users', uid), {
        lastLogin: serverTimestamp(),
      });
    } catch (err) {
      console.error('Error updating last login:', err);
    }
  }, []);

  /**
   * Listen to auth state changes
   */
  useEffect(() => {
    if (!auth) {
<<<<<<< HEAD
      console.error('Firebase Auth not initialized');
=======
      console.warn('⚠️ Firebase Auth not available - skipping auth state listener');
>>>>>>> 254f06c4
      setLoading(false);
      return;
    }

    const unsubscribe = onAuthStateChanged(auth, async (firebaseUser) => {
      if (firebaseUser) {
        // User is signed in
        const userData = await fetchUserData(firebaseUser);

        if (userData) {
          setUser(userData);
          await updateLastLogin(firebaseUser.uid);
        } else {
          // User exists in Firebase Auth but not in Firestore
          setUser(null);
          setError('User data not found. Please contact support.');
        }
      } else {
        // User is signed out
        setUser(null);
      }

      setLoading(false);
    }, (error) => {
      console.error('🔐 AuthContext: Auth listener error', error);
      setUser(null);
      setLoading(false);
    });

    return unsubscribe;
  }, [fetchUserData, updateLastLogin]);

  /**
   * Login with email and password
   */
  const login = useCallback(async (credentials: LoginCredentials) => {
    if (!auth) {
<<<<<<< HEAD
      throw new Error('Authentication not initialized. Please check Firebase configuration.');
=======
      throw new Error('Authentication service not available. Please check your configuration.');
>>>>>>> 254f06c4
    }

    try {
      setError(null);
      setLoading(true);

      const userCredential = await signInWithEmailAndPassword(
        auth,
        credentials.email,
        credentials.password
      );

      // Check if email is verified
      if (!userCredential.user.emailVerified) {
        await signOut(auth);
        throw new Error('Please verify your email before logging in. Check your inbox for the verification link.');
      }

      // Fetch user data
      const userData = await fetchUserData(userCredential.user);

      if (!userData) {
        await signOut(auth);
        throw new Error('User data not found. Please contact support.');
      }

      // Check if account is active
      if (!userData.isActive) {
        await signOut(auth);
        throw new Error('Your account has been deactivated. Please contact your school administrator.');
      }

      setUser(userData);
    } catch (err: any) {
      console.error('Login error:', err);

      // User-friendly error messages
      let errorMessage = 'Login failed. Please try again.';

      if (err.code === 'auth/invalid-credential' || err.code === 'auth/wrong-password') {
        errorMessage = 'Invalid email or password.';
      } else if (err.code === 'auth/user-not-found') {
        errorMessage = 'No account found with this email.';
      } else if (err.code === 'auth/too-many-requests') {
        errorMessage = 'Too many failed attempts. Please try again later.';
      } else if (err.code === 'auth/user-disabled') {
        errorMessage = 'This account has been disabled.';
      } else if (err.message) {
        errorMessage = err.message;
      }

      setError(errorMessage);
      throw new Error(errorMessage);
    } finally {
      setLoading(false);
    }
  }, [fetchUserData]);

  /**
   * Login with Google
   */
  const loginWithGoogle = useCallback(async () => {
    if (!auth) {
<<<<<<< HEAD
      throw new Error('Authentication not initialized. Please check Firebase configuration.');
=======
      throw new Error('Authentication service not available. Please check your configuration.');
>>>>>>> 254f06c4
    }

    try {
      setError(null);
      setLoading(true);

      const userCredential = await signInWithPopup(auth, googleProvider);

      // Fetch user data
      const userData = await fetchUserData(userCredential.user);

      if (!userData) {
        await signOut(auth);
        throw new Error('User data not found. Please contact support to set up your account.');
      }

      // Check if account is active
      if (!userData.isActive) {
        await signOut(auth);
        throw new Error('Your account has been deactivated. Please contact your school administrator.');
      }

      setUser(userData);
    } catch (err: any) {
      console.error('Google login error:', err);

      let errorMessage = 'Google login failed. Please try again.';

      if (err.code === 'auth/popup-closed-by-user') {
        errorMessage = 'Login cancelled.';
      } else if (err.code === 'auth/popup-blocked') {
        errorMessage = 'Popup blocked. Please enable popups for this site.';
      } else if (err.message) {
        errorMessage = err.message;
      }

      setError(errorMessage);
      throw new Error(errorMessage);
    } finally {
      setLoading(false);
    }
  }, [fetchUserData]);

  /**
   * Logout
   */
  const logout = useCallback(async () => {
    if (!auth) {
<<<<<<< HEAD
      throw new Error('Authentication not initialized. Please check Firebase configuration.');
=======
      throw new Error('Authentication service not available. Please check your configuration.');
>>>>>>> 254f06c4
    }

    try {
      setError(null);
      await signOut(auth);
      setUser(null);
    } catch (err: any) {
      console.error('Logout error:', err);
      setError('Logout failed. Please try again.');
      throw err;
    }
  }, []);

  /**
   * Signup (for admins to create accounts)
   */
  const signup = useCallback(async (data: SignupData) => {
    if (!auth || !db) {
<<<<<<< HEAD
      throw new Error('Firebase not initialized. Please check Firebase configuration.');
=======
      throw new Error('Authentication service not available. Please check your configuration.');
>>>>>>> 254f06c4
    }

    try {
      setError(null);
      setLoading(true);

      // Create Firebase Auth user
      const userCredential = await createUserWithEmailAndPassword(
        auth,
        data.email,
        data.password
      );

      // Update display name
      await firebaseUpdateProfile(userCredential.user, {
        displayName: data.displayName,
      });

      // Send email verification
      await sendEmailVerification(userCredential.user);

      // Create Firestore user document
      const newUser: User = {
        uid: userCredential.user.uid,
        email: data.email,
        displayName: data.displayName,
        role: data.role,
        schoolId: data.schoolId,
        createdAt: new Date(),
        isActive: true,
      };

      await setDoc(doc(db, 'users', userCredential.user.uid), {
        ...newUser,
        createdAt: serverTimestamp(),
      });

      // Sign out (require email verification before login)
      await signOut(auth);
    } catch (err: any) {
      console.error('Signup error:', err);

      let errorMessage = 'Signup failed. Please try again.';

      if (err.code === 'auth/email-already-in-use') {
        errorMessage = 'An account with this email already exists.';
      } else if (err.code === 'auth/weak-password') {
        errorMessage = 'Password is too weak. Use at least 6 characters.';
      } else if (err.code === 'auth/invalid-email') {
        errorMessage = 'Invalid email address.';
      } else if (err.message) {
        errorMessage = err.message;
      }

      setError(errorMessage);
      throw new Error(errorMessage);
    } finally {
      setLoading(false);
    }
  }, []);

  /**
   * Reset password
   */
  const resetPassword = useCallback(async (email: string) => {
    if (!auth) {
<<<<<<< HEAD
      throw new Error('Authentication not initialized. Please check Firebase configuration.');
=======
      throw new Error('Authentication service not available. Please check your configuration.');
>>>>>>> 254f06c4
    }

    try {
      setError(null);
      await sendPasswordResetEmail(auth, email);
    } catch (err: any) {
      console.error('Password reset error:', err);

      let errorMessage = 'Password reset failed. Please try again.';

      if (err.code === 'auth/user-not-found') {
        errorMessage = 'No account found with this email.';
      } else if (err.code === 'auth/invalid-email') {
        errorMessage = 'Invalid email address.';
      } else if (err.message) {
        errorMessage = err.message;
      }

      setError(errorMessage);
      throw new Error(errorMessage);
    }
  }, []);

  /**
   * Update user profile
   */
  const updateProfile = useCallback(async (data: Partial<User>) => {
    if (!auth || !db) {
<<<<<<< HEAD
      throw new Error('Firebase not initialized. Please check Firebase configuration.');
=======
      throw new Error('Authentication service not available. Please check your configuration.');
>>>>>>> 254f06c4
    }

    try {
      setError(null);

      if (!user) {
        throw new Error('No user logged in');
      }

      // Update Firestore
      await updateDoc(doc(db, 'users', user.uid), data);

      // Update Firebase Auth profile if display name changed
      if (data.displayName && auth.currentUser) {
        await firebaseUpdateProfile(auth.currentUser, {
          displayName: data.displayName,
        });
      }

      // Update local state
      setUser({ ...user, ...data });
    } catch (err: any) {
      console.error('Profile update error:', err);
      setError('Profile update failed. Please try again.');
      throw err;
    }
  }, [user]);

  /**
   * Context value
   */
  const value: AuthContextState = {
    user,
    loading,
    error,
    login,
    loginWithGoogle,
    logout,
    signup,
    resetPassword,
    updateProfile,
  };

  return <AuthContext.Provider value={value}>{children}</AuthContext.Provider>;
};

export default AuthProvider;<|MERGE_RESOLUTION|>--- conflicted
+++ resolved
@@ -65,11 +65,7 @@
    */
   const fetchUserData = useCallback(async (firebaseUser: FirebaseUser): Promise<User | null> => {
     if (!db) {
-<<<<<<< HEAD
       console.error('Firestore not initialized');
-=======
-      console.warn('⚠️ Firestore not available - skipping user data fetch');
->>>>>>> 254f06c4
       return null;
     }
 
@@ -109,11 +105,7 @@
    */
   const updateLastLogin = useCallback(async (uid: string) => {
     if (!db) {
-<<<<<<< HEAD
       console.error('Firestore not initialized');
-=======
-      console.warn('⚠️ Firestore not available - skipping last login update');
->>>>>>> 254f06c4
       return;
     }
 
@@ -131,11 +123,7 @@
    */
   useEffect(() => {
     if (!auth) {
-<<<<<<< HEAD
       console.error('Firebase Auth not initialized');
-=======
-      console.warn('⚠️ Firebase Auth not available - skipping auth state listener');
->>>>>>> 254f06c4
       setLoading(false);
       return;
     }
@@ -173,11 +161,7 @@
    */
   const login = useCallback(async (credentials: LoginCredentials) => {
     if (!auth) {
-<<<<<<< HEAD
       throw new Error('Authentication not initialized. Please check Firebase configuration.');
-=======
-      throw new Error('Authentication service not available. Please check your configuration.');
->>>>>>> 254f06c4
     }
 
     try {
@@ -241,11 +225,7 @@
    */
   const loginWithGoogle = useCallback(async () => {
     if (!auth) {
-<<<<<<< HEAD
       throw new Error('Authentication not initialized. Please check Firebase configuration.');
-=======
-      throw new Error('Authentication service not available. Please check your configuration.');
->>>>>>> 254f06c4
     }
 
     try {
@@ -294,11 +274,8 @@
    */
   const logout = useCallback(async () => {
     if (!auth) {
-<<<<<<< HEAD
       throw new Error('Authentication not initialized. Please check Firebase configuration.');
-=======
       throw new Error('Authentication service not available. Please check your configuration.');
->>>>>>> 254f06c4
     }
 
     try {
@@ -317,11 +294,8 @@
    */
   const signup = useCallback(async (data: SignupData) => {
     if (!auth || !db) {
-<<<<<<< HEAD
       throw new Error('Firebase not initialized. Please check Firebase configuration.');
-=======
       throw new Error('Authentication service not available. Please check your configuration.');
->>>>>>> 254f06c4
     }
 
     try {
@@ -388,11 +362,8 @@
    */
   const resetPassword = useCallback(async (email: string) => {
     if (!auth) {
-<<<<<<< HEAD
       throw new Error('Authentication not initialized. Please check Firebase configuration.');
-=======
       throw new Error('Authentication service not available. Please check your configuration.');
->>>>>>> 254f06c4
     }
 
     try {
@@ -421,11 +392,7 @@
    */
   const updateProfile = useCallback(async (data: Partial<User>) => {
     if (!auth || !db) {
-<<<<<<< HEAD
       throw new Error('Firebase not initialized. Please check Firebase configuration.');
-=======
-      throw new Error('Authentication service not available. Please check your configuration.');
->>>>>>> 254f06c4
     }
 
     try {
