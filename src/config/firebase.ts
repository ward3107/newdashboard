--- conflicted
+++ resolved
@@ -24,11 +24,7 @@
 /**
  * Check if Firebase configuration is complete
  */
-<<<<<<< HEAD
 function isFirebaseConfigured() {
-=======
-function validateConfig(): boolean {
->>>>>>> 254f06c4
   const requiredKeys = [
     'apiKey',
     'authDomain',
@@ -41,7 +37,6 @@
   return requiredKeys.every(
     (key) => firebaseConfig[key as keyof typeof firebaseConfig]
   );
-<<<<<<< HEAD
 }
 
 const firebaseConfigured = isFirebaseConfigured();
@@ -73,65 +68,14 @@
  * Initialize Firebase Cloud Functions (only if configured)
  */
 export const functions = app ? getFunctions(app) : null;
-=======
-
-  if (missingKeys.length > 0) {
-    console.warn(
-      `⚠️ Missing Firebase configuration: ${missingKeys.join(', ')}\n` +
-      'Firestore features will be disabled. App will use mock data.\n' +
-      'To enable Firestore, set all VITE_FIREBASE_* variables in your environment.\n' +
-      'See docs/FIREBASE_SETUP_GUIDE.md for instructions.'
-    );
-    return false;
-  }
-  return true;
-}
-
-// Validate configuration before initializing
-const isConfigValid = validateConfig();
-
-/**
- * Initialize Firebase App (only if config is valid)
- */
-export let app: ReturnType<typeof initializeApp> | null = null;
-export let auth: ReturnType<typeof getAuth> | null = null;
-export let db: ReturnType<typeof getFirestore> | null = null;
-export let functions: ReturnType<typeof getFunctions> | null = null;
-
-try {
-  if (isConfigValid) {
-    app = initializeApp(firebaseConfig);
-    auth = getAuth(app);
-    db = getFirestore(app);
-    functions = getFunctions(app);
-    console.log('✅ Firebase initialized successfully');
-  } else {
-    console.warn('⚠️ Firebase not initialized - using mock data mode');
-  }
-} catch (error) {
-  console.error('❌ Firebase initialization failed:', error);
-  console.warn('⚠️ Falling back to mock data mode');
-  app = null;
-  auth = null;
-  db = null;
-  functions = null;
-}
->>>>>>> 254f06c4
 
 /**
  * Connect to Firebase Emulators (for local development)
  */
-<<<<<<< HEAD
 if (app && import.meta.env.DEV && import.meta.env.VITE_USE_FIREBASE_EMULATORS === 'true') {
   if (auth) connectAuthEmulator(auth, 'http://localhost:9099');
   if (db) connectFirestoreEmulator(db, 'localhost', 8080);
   if (functions) connectFunctionsEmulator(functions, 'localhost', 5001);
-=======
-if (import.meta.env.DEV && import.meta.env.VITE_USE_FIREBASE_EMULATORS === 'true' && auth && db && functions) {
-  connectAuthEmulator(auth, 'http://localhost:9099');
-  connectFirestoreEmulator(db, 'localhost', 8080);
-  connectFunctionsEmulator(functions, 'localhost', 5001);
->>>>>>> 254f06c4
 }
 
 /**
